// SPDX-License-Identifier: BSD-2-Clause
/*
 * Copyright (c) 2017-2020, Linaro Limited
 */

#include <assert.h>
#include <pkcs11_ta.h>
#include <string.h>
#include <tee_api_defines.h>
#include <tee_internal_api.h>
#include <tee_internal_api_extensions.h>
#include <util.h>

#include "attributes.h"
#include "object.h"
#include "pkcs11_attributes.h"
#include "pkcs11_helpers.h"
#include "pkcs11_token.h"
#include "processing.h"
#include "serializer.h"

static enum pkcs11_rc get_ready_session(struct pkcs11_session *session)
{
	if (session_is_active(session))
		return PKCS11_CKR_OPERATION_ACTIVE;

	return PKCS11_CKR_OK;
}

static bool func_matches_state(enum processing_func function,
			       enum pkcs11_proc_state state)
{
	switch (function) {
	case PKCS11_FUNCTION_ENCRYPT:
		return state == PKCS11_SESSION_ENCRYPTING ||
		       state == PKCS11_SESSION_DIGESTING_ENCRYPTING ||
		       state == PKCS11_SESSION_SIGNING_ENCRYPTING;
	case PKCS11_FUNCTION_DECRYPT:
		return state == PKCS11_SESSION_DECRYPTING ||
		       state == PKCS11_SESSION_DECRYPTING_DIGESTING ||
		       state == PKCS11_SESSION_DECRYPTING_VERIFYING;
	case PKCS11_FUNCTION_DIGEST:
		return state == PKCS11_SESSION_DIGESTING ||
		       state == PKCS11_SESSION_DIGESTING_ENCRYPTING;
	case PKCS11_FUNCTION_SIGN:
		return state == PKCS11_SESSION_SIGNING ||
		       state == PKCS11_SESSION_SIGNING_ENCRYPTING;
	case PKCS11_FUNCTION_VERIFY:
		return state == PKCS11_SESSION_VERIFYING ||
		       state == PKCS11_SESSION_DECRYPTING_VERIFYING;
	case PKCS11_FUNCTION_SIGN_RECOVER:
		return state == PKCS11_SESSION_SIGNING_RECOVER;
	case PKCS11_FUNCTION_VERIFY_RECOVER:
		return state == PKCS11_SESSION_SIGNING_RECOVER;
	default:
		TEE_Panic(function);
		return false;
	}
}

static enum pkcs11_rc get_active_session(struct pkcs11_session *session,
					 enum processing_func function)
{
	enum pkcs11_rc rc = PKCS11_CKR_OPERATION_NOT_INITIALIZED;

	if (session->processing &&
	    func_matches_state(function, session->processing->state))
		rc = PKCS11_CKR_OK;

	return rc;
}

void release_active_processing(struct pkcs11_session *session)
{
	if (!session->processing)
		return;

<<<<<<< HEAD
	switch (session->processing->mecha_type) {
	case PKCS11_CKM_AES_GCM:
		tee_release_gcm_operation(session->processing);
		break;
	case PKCS11_CKM_AES_CCM:
		tee_release_ccm_operation(session->processing);
		break;
	default:
		break;
	}

=======
>>>>>>> 955968a8
	if (session->processing->tee_op_handle != TEE_HANDLE_NULL) {
		TEE_FreeOperation(session->processing->tee_op_handle);
		session->processing->tee_op_handle = TEE_HANDLE_NULL;
	}

	TEE_Free(session->processing->extra_ctx);

	TEE_Free(session->processing);
	session->processing = NULL;
}

size_t get_object_key_bit_size(struct pkcs11_object *obj)
{
	void *a_ptr = NULL;
	uint32_t a_size = 0;
	struct obj_attrs *attrs = obj->attributes;

	switch (get_key_type(attrs)) {
	case PKCS11_CKK_AES:
	case PKCS11_CKK_GENERIC_SECRET:
	case PKCS11_CKK_MD5_HMAC:
	case PKCS11_CKK_SHA_1_HMAC:
	case PKCS11_CKK_SHA224_HMAC:
	case PKCS11_CKK_SHA256_HMAC:
	case PKCS11_CKK_SHA384_HMAC:
	case PKCS11_CKK_SHA512_HMAC:
		if (get_attribute_ptr(attrs, PKCS11_CKA_VALUE, NULL, &a_size))
			return 0;

		return a_size * 8;

	case PKCS11_CKK_RSA:
		if (get_attribute_ptr(attrs, PKCS11_CKA_MODULUS, NULL, &a_size))
			return 0;

		return a_size * 8;

	case PKCS11_CKK_EC:
		if (get_attribute_ptr(attrs, PKCS11_CKA_EC_PARAMS,
				      &a_ptr, &a_size) || !a_ptr)
			return 0;

		return ec_params2tee_keysize(a_ptr, a_size);

	default:
		TEE_Panic(0);
		return 0;
	}
}

static enum pkcs11_rc generate_random_key_value(struct obj_attrs **head)
{
	enum pkcs11_rc rc = PKCS11_CKR_GENERAL_ERROR;
	void *data = NULL;
	uint32_t data_size = 0;
	uint32_t value_len = 0;
	void *value = NULL;

	if (!*head)
		return PKCS11_CKR_TEMPLATE_INCONSISTENT;

	rc = get_attribute_ptr(*head, PKCS11_CKA_VALUE_LEN, &data, &data_size);
	if (rc || data_size != sizeof(uint32_t)) {
		DMSG("%s", rc ? "No attribute value_len found" :
		     "Invalid size for attribute VALUE_LEN");

		return PKCS11_CKR_ATTRIBUTE_VALUE_INVALID;
	}
	TEE_MemMove(&value_len, data, data_size);

	if (get_key_type(*head) == PKCS11_CKK_GENERIC_SECRET)
		value_len = (value_len + 7) / 8;

	/* Remove the default empty value attribute if found */
	rc = remove_empty_attribute(head, PKCS11_CKA_VALUE);
	if (rc != PKCS11_CKR_OK && rc != PKCS11_RV_NOT_FOUND)
		return PKCS11_CKR_GENERAL_ERROR;

	value = TEE_Malloc(value_len, TEE_USER_MEM_HINT_NO_FILL_ZERO);
	if (!value)
		return PKCS11_CKR_DEVICE_MEMORY;

	TEE_GenerateRandom(value, value_len);

	rc = add_attribute(head, PKCS11_CKA_VALUE, value, value_len);

	TEE_Free(value);

	return rc;
}

enum pkcs11_rc entry_generate_secret(struct pkcs11_client *client,
				     uint32_t ptypes, TEE_Param *params)
{
	const uint32_t exp_pt = TEE_PARAM_TYPES(TEE_PARAM_TYPE_MEMREF_INOUT,
						TEE_PARAM_TYPE_NONE,
						TEE_PARAM_TYPE_MEMREF_OUTPUT,
						TEE_PARAM_TYPE_NONE);
	TEE_Param *ctrl = params;
	TEE_Param *out = params + 2;
	enum pkcs11_rc rc = PKCS11_CKR_GENERAL_ERROR;
	struct serialargs ctrlargs = { };
	struct pkcs11_session *session = NULL;
	struct pkcs11_attribute_head *proc_params = NULL;
	struct obj_attrs *head = NULL;
	struct pkcs11_object_head *template = NULL;
	size_t template_size = 0;
	uint32_t obj_handle = 0;

	if (!client || ptypes != exp_pt ||
	    out->memref.size != sizeof(obj_handle))
		return PKCS11_CKR_ARGUMENTS_BAD;

	serialargs_init(&ctrlargs, ctrl->memref.buffer, ctrl->memref.size);

	rc = serialargs_get_session_from_handle(&ctrlargs, client, &session);
	if (rc)
		return rc;

	rc = serialargs_alloc_get_one_attribute(&ctrlargs, &proc_params);
	if (rc)
		goto out;

	rc = serialargs_alloc_get_attributes(&ctrlargs, &template);
	if (rc)
		goto out;

	if (serialargs_remaining_bytes(&ctrlargs)) {
		rc = PKCS11_CKR_ARGUMENTS_BAD;
		goto out;
	}

	rc = get_ready_session(session);
	if (rc)
		goto out;

	template_size = sizeof(*template) + template->attrs_size;

	rc = check_mechanism_against_processing(session, proc_params->id,
						PKCS11_FUNCTION_GENERATE,
						PKCS11_FUNC_STEP_INIT);
	if (rc) {
		DMSG("Invalid mechanism %#"PRIx32": %#x", proc_params->id, rc);
		goto out;
	}

	/*
	 * Prepare a clean initial state for the requested object attributes.
	 * Free temporary template once done.
	 */
	rc = create_attributes_from_template(&head, template, template_size,
					     NULL, PKCS11_FUNCTION_GENERATE,
					     proc_params->id,
					     PKCS11_CKO_UNDEFINED_ID);
	if (rc)
		goto out;

	TEE_Free(template);
	template = NULL;

	rc = check_created_attrs(head, NULL);
	if (rc)
		goto out;

	rc = check_created_attrs_against_processing(proc_params->id, head);
	if (rc)
		goto out;

	rc = check_created_attrs_against_token(session, head);
	if (rc)
		goto out;

	/*
	 * Execute target processing and add value as attribute
	 * PKCS11_CKA_VALUE. Symm key generation: depends on target
	 * processing to be used.
	 */
	switch (proc_params->id) {
	case PKCS11_CKM_GENERIC_SECRET_KEY_GEN:
	case PKCS11_CKM_AES_KEY_GEN:
		/* Generate random of size specified by attribute VALUE_LEN */
		rc = generate_random_key_value(&head);
		if (rc)
			goto out;
		break;

	default:
		rc = PKCS11_CKR_MECHANISM_INVALID;
		goto out;
	}

	TEE_Free(proc_params);
	proc_params = NULL;

	/*
	 * Object is ready, register it and return a handle.
	 */
	rc = create_object(session, head, &obj_handle);
	if (rc)
		goto out;

	/*
	 * Now obj_handle (through the related struct pkcs11_object instance)
	 * owns the serialized buffer that holds the object attributes.
	 * We reset head to NULL as it is no more the buffer owner and would
	 * be freed at function out.
	 */
	head = NULL;

	TEE_MemMove(out->memref.buffer, &obj_handle, sizeof(obj_handle));
	out->memref.size = sizeof(obj_handle);

	DMSG("PKCS11 session %"PRIu32": generate secret %#"PRIx32,
	     session->handle, obj_handle);

out:
	TEE_Free(proc_params);
	TEE_Free(template);
	TEE_Free(head);

	return rc;
}

<<<<<<< HEAD
enum pkcs11_rc alloc_get_tee_attribute_data(TEE_ObjectHandle tee_obj,
					    uint32_t attribute,
					    void **data, size_t *size)
{
	TEE_Result res = TEE_ERROR_GENERIC;
	void *ptr = NULL;
	uint32_t sz = 0;

	res = TEE_GetObjectBufferAttribute(tee_obj, attribute, NULL, &sz);
	if (res != TEE_ERROR_SHORT_BUFFER)
		return PKCS11_CKR_FUNCTION_FAILED;

	ptr = TEE_Malloc(sz, TEE_USER_MEM_HINT_NO_FILL_ZERO);
	if (!ptr)
		return PKCS11_CKR_DEVICE_MEMORY;

	res = TEE_GetObjectBufferAttribute(tee_obj, attribute, ptr, &sz);
	if (res) {
		TEE_Free(ptr);
	} else {
		*data = ptr;
		*size = sz;
	}

	return tee2pkcs_error(res);
}

enum pkcs11_rc tee2pkcs_add_attribute(struct obj_attrs **head,
				      uint32_t pkcs11_id,
				      TEE_ObjectHandle tee_obj,
				      uint32_t tee_id)
{
	enum pkcs11_rc rc = PKCS11_CKR_GENERAL_ERROR;
	void *a_ptr = NULL;
	size_t a_size = 0;

	rc = alloc_get_tee_attribute_data(tee_obj, tee_id, &a_ptr, &a_size);
	if (rc)
		goto out;

	rc = add_attribute(head, pkcs11_id, a_ptr, a_size);

	TEE_Free(a_ptr);

out:
	if (rc)
		EMSG("Failed TEE attribute %#"PRIx32" for %#"PRIx32"/%s",
		     tee_id, pkcs11_id, id2str_attr(pkcs11_id));
	return rc;
}

enum pkcs11_rc entry_generate_key_pair(struct pkcs11_client *client,
				       uint32_t ptypes, TEE_Param *params)
{
        const uint32_t exp_pt = TEE_PARAM_TYPES(TEE_PARAM_TYPE_MEMREF_INOUT,
						TEE_PARAM_TYPE_NONE,
						TEE_PARAM_TYPE_MEMREF_OUTPUT,
						TEE_PARAM_TYPE_NONE);
	TEE_Param *ctrl = params;
	TEE_Param *out = params + 2;
	enum pkcs11_rc rc = PKCS11_CKR_GENERAL_ERROR;
	struct serialargs ctrlargs = { };
	struct pkcs11_session *session = NULL;
	struct pkcs11_attribute_head *proc_params = NULL;
	struct obj_attrs *pub_head = NULL;
	struct obj_attrs *priv_head = NULL;
	struct pkcs11_object_head *template = NULL;
	size_t template_size = 0;
	uint32_t pubkey_handle = 0;
	uint32_t privkey_handle = 0;
	uint32_t *hdl_ptr = NULL;
	size_t out_ref_size = sizeof(pubkey_handle) + sizeof(privkey_handle);

	if (!client || ptypes != exp_pt || out->memref.size != out_ref_size)
		return PKCS11_CKR_ARGUMENTS_BAD;

	serialargs_init(&ctrlargs, ctrl->memref.buffer, ctrl->memref.size);

	rc = serialargs_get_session_from_handle(&ctrlargs, client, &session);
	if (rc)
		return rc;

	/* Get mechanism parameters */
	rc = serialargs_alloc_get_one_attribute(&ctrlargs, &proc_params);
	if (rc)
		return rc;

	/* Get and check public key attributes */
	rc = serialargs_alloc_get_attributes(&ctrlargs, &template);
	if (rc)
		goto out;

	rc = get_ready_session(session);
	if (rc)
		goto out;

	rc = check_mechanism_against_processing(session, proc_params->id,
						PKCS11_FUNCTION_GENERATE_PAIR,
						PKCS11_FUNC_STEP_INIT);
	if (rc)
		goto out;

	template_size = sizeof(*template) + template->attrs_size;

	rc = create_attributes_from_template(&pub_head,
					     template, template_size, NULL,
					     PKCS11_FUNCTION_GENERATE_PAIR,
					     proc_params->id);
	if (rc)
		goto out;

	TEE_Free(template);
	template = NULL;

	rc = serialargs_alloc_get_attributes(&ctrlargs, &template);
	if (rc)
		goto out;

	if (serialargs_remaining_bytes(&ctrlargs)) {
		rc = PKCS11_CKR_ARGUMENTS_BAD;
		goto out;
	}

	template_size = sizeof(*template) + template->attrs_size;

	rc = create_attributes_from_template(&priv_head,
					     template, template_size, NULL,
					     PKCS11_FUNCTION_GENERATE_PAIR,
					     proc_params->id);
	if (rc)
		goto out;

	TEE_Free(template);
	template = NULL;

	/* Generate CKA_ID for keys if not specified by the templates */
	rc = add_missing_attribute_id(&pub_head, &priv_head);
	if (rc)
		goto out;

	/* Check created object against processing and token state */
	rc = check_created_attrs(pub_head, priv_head);
	if (rc)
		goto out;

	rc = check_created_attrs_against_processing(proc_params->id, pub_head);
	if (rc)
		goto out;

	rc = check_created_attrs_against_processing(proc_params->id, priv_head);
	if (rc)
		goto out;

	rc = check_created_attrs_against_token(session, pub_head);
	if (rc)
		goto out;

	rc = check_created_attrs_against_token(session, priv_head);
	if (rc)
		goto out;

	/* Generate key pair */
	switch (proc_params->id) {
	case PKCS11_CKM_EC_KEY_PAIR_GEN:
		rc = generate_ec_keys(proc_params, &pub_head, &priv_head);
		break;

	case PKCS11_CKM_RSA_PKCS_KEY_PAIR_GEN:
		rc = generate_rsa_keys(proc_params, &pub_head, &priv_head);
		break;
	default:
		rc = PKCS11_CKR_MECHANISM_INVALID;
		break;
	}
	if (rc)
		goto out;

	TEE_Free(proc_params);
	proc_params = NULL;

	/*
	 * Object is ready, register it and return a handle.
	 */
	rc = create_object(session, pub_head, &pubkey_handle);
	if (rc)
		goto out;

	rc = create_object(session, priv_head, &privkey_handle);
	if (rc)
		goto out;

	/*
	 * Now obj_handle (through the related struct pkcs11_object instance)
	 * owns the serialized buffer that holds the object attributes.
	 * We reset attrs->buffer to NULL as serializer object is no more
	 * the attributes buffer owner.
	 */
	pub_head = NULL;
	priv_head = NULL;
	hdl_ptr = (uint32_t *)out->memref.buffer;

	TEE_MemMove(hdl_ptr, &pubkey_handle, sizeof(pubkey_handle));
	TEE_MemMove(hdl_ptr + 1, &privkey_handle, sizeof(privkey_handle));

	DMSG("PKCS11 session %"PRIu32": create key pair %#"PRIx32"/%#"PRIx32,
	     session->handle, privkey_handle, pubkey_handle);

out:
	TEE_Free(proc_params);
	TEE_Free(template);
	TEE_Free(pub_head);
	TEE_Free(priv_head);

	return rc;
}

=======
>>>>>>> 955968a8
/*
 * entry_processing_init - Generic entry for initializing a processing
 *
 * @client = client reference
 * @ptype = Invocation parameter types
 * @params = Invocation parameters reference
 * @function - encrypt, decrypt, sign, verify, digest, ...
 */
enum pkcs11_rc entry_processing_init(struct pkcs11_client *client,
				     uint32_t ptypes, TEE_Param *params,
				     enum processing_func function)
{
	const uint32_t exp_pt = TEE_PARAM_TYPES(TEE_PARAM_TYPE_MEMREF_INOUT,
						TEE_PARAM_TYPE_NONE,
						TEE_PARAM_TYPE_NONE,
						TEE_PARAM_TYPE_NONE);
	TEE_Param *ctrl = params;
	enum pkcs11_rc rc = PKCS11_CKR_OK;
	struct serialargs ctrlargs = { };
	struct pkcs11_session *session = NULL;
	struct pkcs11_attribute_head *proc_params = NULL;
	uint32_t key_handle = 0;
	struct pkcs11_object *obj = NULL;

	if (!client || ptypes != exp_pt)
		return PKCS11_CKR_ARGUMENTS_BAD;

	serialargs_init(&ctrlargs, ctrl->memref.buffer, ctrl->memref.size);

	rc = serialargs_get_session_from_handle(&ctrlargs, client, &session);
	if (rc)
		return rc;

	rc = serialargs_get(&ctrlargs, &key_handle, sizeof(uint32_t));
	if (rc)
		return rc;

	rc = serialargs_alloc_get_one_attribute(&ctrlargs, &proc_params);
	if (rc)
		return rc;

	if (serialargs_remaining_bytes(&ctrlargs)) {
		rc = PKCS11_CKR_ARGUMENTS_BAD;
		goto out;
	}

	rc = get_ready_session(session);
	if (rc)
		goto out;

	obj = pkcs11_handle2object(key_handle, session);
	if (!obj) {
		rc = PKCS11_CKR_KEY_HANDLE_INVALID;
		goto out;
	}

	rc = set_processing_state(session, function, obj, NULL);
	if (rc)
		goto out;

	rc = check_mechanism_against_processing(session, proc_params->id,
						function,
						PKCS11_FUNC_STEP_INIT);
	if (rc)
		goto out;

	rc = check_parent_attrs_against_processing(proc_params->id, function,
						   obj->attributes);
	if (rc)
		goto out;

	rc = check_access_attrs_against_token(session, obj->attributes);
	if (rc)
		goto out;

	if (processing_is_tee_symm(proc_params->id))
		rc = init_symm_operation(session, function, proc_params, obj);
	else if (processing_is_tee_asymm(proc_params->id))
		rc = init_asymm_operation(session, function, proc_params, obj);
	else
		rc = PKCS11_CKR_MECHANISM_INVALID;

	if (rc == PKCS11_CKR_OK) {
		session->processing->mecha_type = proc_params->id;
		DMSG("PKCS11 session %"PRIu32": init processing %s %s",
		     session->handle, id2str_proc(proc_params->id),
		     id2str_function(function));
	}

out:
	if (rc && session)
		release_active_processing(session);

	TEE_Free(proc_params);

	return rc;
}

/*
 * entry_processing_step - Generic entry on active processing
 *
 * @client = client reference
 * @ptype = Invocation parameter types
 * @params = Invocation parameters reference
 * @function - encrypt, decrypt, sign, verify, digest, ...
 * @step - update, oneshot, final
 */
enum pkcs11_rc entry_processing_step(struct pkcs11_client *client,
				     uint32_t ptypes, TEE_Param *params,
				     enum processing_func function,
				     enum processing_step step)
{
	TEE_Param *ctrl = params;
	enum pkcs11_rc rc = PKCS11_CKR_OK;
	struct serialargs ctrlargs = { };
	struct pkcs11_session *session = NULL;
	enum pkcs11_mechanism_id mecha_type = PKCS11_CKM_UNDEFINED_ID;

	if (!client ||
	    TEE_PARAM_TYPE_GET(ptypes, 0) != TEE_PARAM_TYPE_MEMREF_INOUT)
		return PKCS11_CKR_ARGUMENTS_BAD;

	serialargs_init(&ctrlargs, ctrl->memref.buffer, ctrl->memref.size);

	rc = serialargs_get_session_from_handle(&ctrlargs, client, &session);
	if (rc)
		return rc;

	if (serialargs_remaining_bytes(&ctrlargs))
		return PKCS11_CKR_ARGUMENTS_BAD;

	rc = get_active_session(session, function);
	if (rc)
		return rc;

	// TODO: check user authen and object activation dates
	mecha_type = session->processing->mecha_type;
	rc = check_mechanism_against_processing(session, mecha_type,
						function, step);
	if (rc)
		goto out;

	if (processing_is_tee_symm(mecha_type))
		rc = step_symm_operation(session, function, step,
					 ptypes, params);
	else if (processing_is_tee_asymm(mecha_type))
		rc = step_asymm_operation(session, function, step,
					  ptypes, params);
	else
		rc = PKCS11_CKR_MECHANISM_INVALID;

	if (rc == PKCS11_CKR_OK && step == PKCS11_FUNC_STEP_UPDATE) {
		session->processing->updated = true;
		DMSG("PKCS11 session%"PRIu32": processing %s %s",
		     session->handle, id2str_proc(mecha_type),
		     id2str_function(function));
	}

out:
	switch (step) {
	case PKCS11_FUNC_STEP_UPDATE:
		if (rc != PKCS11_CKR_OK && rc != PKCS11_CKR_BUFFER_TOO_SMALL)
			release_active_processing(session);
		break;
	default:
		/* ONESHOT and FINAL terminates processing on success */
		if (rc != PKCS11_CKR_BUFFER_TOO_SMALL)
			release_active_processing(session);
		break;
	}

	return rc;
<<<<<<< HEAD
}

enum pkcs11_rc entry_derive_key(struct pkcs11_client *client,
				uint32_t ptypes, TEE_Param *params)
{
        const uint32_t exp_pt = TEE_PARAM_TYPES(TEE_PARAM_TYPE_MEMREF_INOUT,
						TEE_PARAM_TYPE_NONE,
						TEE_PARAM_TYPE_MEMREF_OUTPUT,
						TEE_PARAM_TYPE_NONE);
	TEE_Param *ctrl = params;
	TEE_Param *out = params + 2;
	enum pkcs11_rc rc = PKCS11_CKR_GENERAL_ERROR;
	struct serialargs ctrlargs = { };
	struct pkcs11_session *session = NULL;
	struct pkcs11_attribute_head *proc_params = NULL;
	uint32_t parent_handle = 0;
	struct pkcs11_object *parent_obj;
	struct obj_attrs *head = NULL;
	struct pkcs11_object_head *template = NULL;
	size_t template_size = 0;
	uint32_t out_handle = 0;
	uint32_t __maybe_unused mecha_id = 0;

	if (!client || ptypes != exp_pt ||
	    out->memref.size != sizeof(out_handle))
		return PKCS11_CKR_ARGUMENTS_BAD;

	serialargs_init(&ctrlargs, ctrl->memref.buffer, ctrl->memref.size);

	rc = serialargs_get_session_from_handle(&ctrlargs, client, &session);
	if (rc)
		return rc;

	rc = serialargs_alloc_get_one_attribute(&ctrlargs, &proc_params);
	if (rc)
		goto out;

	rc = serialargs_get(&ctrlargs, &parent_handle, sizeof(uint32_t));
	if (rc)
		goto out;

	rc = serialargs_alloc_get_attributes(&ctrlargs, &template);
	if (rc)
		goto out;

	if (serialargs_remaining_bytes(&ctrlargs)) {
		rc = PKCS11_CKR_ARGUMENTS_BAD;
		goto out;
	}

	rc = get_ready_session(session);
	if (rc)
		goto out;

	parent_obj = pkcs11_handle2object(parent_handle, session);
	if (!parent_obj) {
		rc = PKCS11_CKR_KEY_HANDLE_INVALID;
		goto out;
	}

	rc = set_processing_state(session, PKCS11_FUNCTION_DERIVE,
				  parent_obj, NULL);
	if (rc)
		goto out;

	template_size = sizeof(*template) + template->attrs_size;

	rc = check_mechanism_against_processing(session, proc_params->id,
						PKCS11_FUNCTION_DERIVE,
						PKCS11_FUNC_STEP_INIT);
	if (rc)
		goto out;

	rc = create_attributes_from_template(&head, template, template_size,
					     parent_obj->attributes,
					     PKCS11_FUNCTION_DERIVE,
					     proc_params->id);
	if (rc)
		goto out;

	TEE_Free(template);
	template = NULL;

	rc = check_created_attrs(head, NULL);
	if (rc)
		goto out;

	rc = check_created_attrs_against_processing(proc_params->id, head);
	if (rc)
		goto out;

	rc = check_created_attrs_against_token(session, head);
	if (rc)
		goto out;

	// TODO: check_created_against_parent(session, parent, child);
	// This can handle DERVIE_TEMPLATE attributes from the parent key.

	if (processing_is_tee_symm(proc_params->id)) {
		rc = init_symm_operation(session, PKCS11_FUNCTION_DERIVE,
					 proc_params, parent_obj);
		if (rc)
			goto out;

		rc = do_symm_derivation(session, proc_params,
					parent_obj, &head);
	} else if (processing_is_tee_asymm(proc_params->id)) {
		rc = init_asymm_operation(session, PKCS11_FUNCTION_DERIVE,
					  proc_params, parent_obj);
		if (rc)
			goto out;

		rc = do_asymm_derivation(session, proc_params, &head);
	} else {
		rc = PKCS11_CKR_MECHANISM_INVALID;
	}

	if (rc)
		goto out;

	mecha_id = proc_params->id;
	TEE_Free(proc_params);
	proc_params = NULL;

	/*
	 * Object is ready, register it and return a handle.
	 */
	rc = create_object(session, head, &out_handle);
	if (rc)
		goto out;

	/*
	 * Now out_handle (through the related struct pkcs11_object instance)
	 * owns the serialized buffer that holds the object attributes.
	 * We reset attrs->buffer to NULL as serializer object is no more
	 * the attributes buffer owner.
	 */
	head = NULL;

	TEE_MemMove(out->memref.buffer, &out_handle, sizeof(out_handle));
	out->memref.size = sizeof(out_handle);

	DMSG("PKCS11 session %"PRIu32": derive key %#"PRIx32"/%s",
	     session->handle, out_handle, id2str_proc(mecha_id));

out:
	release_active_processing(session);
	TEE_Free(proc_params);
	TEE_Free(template);
	TEE_Free(head);

	return rc;
=======
>>>>>>> 955968a8
}<|MERGE_RESOLUTION|>--- conflicted
+++ resolved
@@ -75,7 +75,6 @@
 	if (!session->processing)
 		return;
 
-<<<<<<< HEAD
 	switch (session->processing->mecha_type) {
 	case PKCS11_CKM_AES_GCM:
 		tee_release_gcm_operation(session->processing);
@@ -87,8 +86,6 @@
 		break;
 	}
 
-=======
->>>>>>> 955968a8
 	if (session->processing->tee_op_handle != TEE_HANDLE_NULL) {
 		TEE_FreeOperation(session->processing->tee_op_handle);
 		session->processing->tee_op_handle = TEE_HANDLE_NULL;
@@ -312,7 +309,6 @@
 	return rc;
 }
 
-<<<<<<< HEAD
 enum pkcs11_rc alloc_get_tee_attribute_data(TEE_ObjectHandle tee_obj,
 					    uint32_t attribute,
 					    void **data, size_t *size)
@@ -420,7 +416,8 @@
 	rc = create_attributes_from_template(&pub_head,
 					     template, template_size, NULL,
 					     PKCS11_FUNCTION_GENERATE_PAIR,
-					     proc_params->id);
+					     proc_params->id,
+					     PKCS11_CKO_PUBLIC_KEY);
 	if (rc)
 		goto out;
 
@@ -441,7 +438,8 @@
 	rc = create_attributes_from_template(&priv_head,
 					     template, template_size, NULL,
 					     PKCS11_FUNCTION_GENERATE_PAIR,
-					     proc_params->id);
+					     proc_params->id,
+					     PKCS11_CKO_PRIVATE_KEY);
 	if (rc)
 		goto out;
 
@@ -529,8 +527,6 @@
 	return rc;
 }
 
-=======
->>>>>>> 955968a8
 /*
  * entry_processing_init - Generic entry for initializing a processing
  *
@@ -703,7 +699,6 @@
 	}
 
 	return rc;
-<<<<<<< HEAD
 }
 
 enum pkcs11_rc entry_derive_key(struct pkcs11_client *client,
@@ -780,7 +775,8 @@
 	rc = create_attributes_from_template(&head, template, template_size,
 					     parent_obj->attributes,
 					     PKCS11_FUNCTION_DERIVE,
-					     proc_params->id);
+					     proc_params->id,
+					     PKCS11_CKO_UNDEFINED_ID);
 	if (rc)
 		goto out;
 
@@ -856,6 +852,4 @@
 	TEE_Free(head);
 
 	return rc;
-=======
->>>>>>> 955968a8
 }